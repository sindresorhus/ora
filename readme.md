--- conflicted
+++ resolved
@@ -188,15 +188,13 @@
 
 Change the spinner color.
 
-<<<<<<< HEAD
 #### .spinner
 
 Change the spinner.
-=======
+
 #### .indent
 
 Change the spinner indent.
->>>>>>> 24ebe3be
 
 ### ora.promise(action, [options|text])
 
